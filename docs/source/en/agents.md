<!--Copyright 2023 The HuggingFace Team. All rights reserved.

Licensed under the Apache License, Version 2.0 (the "License"); you may not use this file except in compliance with
the License. You may obtain a copy of the License at

http://www.apache.org/licenses/LICENSE-2.0

Unless required by applicable law or agreed to in writing, software distributed under the License is distributed on
an "AS IS" BASIS, WITHOUT WARRANTIES OR CONDITIONS OF ANY KIND, either express or implied. See the License for the
specific language governing permissions and limitations under the License.

⚠️ Note that this file is in Markdown but contain specific syntax for our doc-builder (similar to MDX) that may not be
rendered properly in your Markdown viewer.

-->
# Agents and tools

Large Language Models (LLMs) trained to perform [causal language modeling](./tasks/language_modeling.) can tackle a wide range of tasks, but they often struggle with basic tasks like logic, calculation, and search. When prompted in domains in which they do not perform well, they often fail to generate the answer we expect them to.

One approach to overcome this weakness is to create an *agent*, a program powered by an LLM. The agent is empowered by *tools* to help the agent perform an action.

```python
agent.run("Caption the following image", image=image)
```

```markdown
| **Input**                                                                                                                   | **Output**                        |
|-----------------------------------------------------------------------------------------------------------------------------|-----------------------------------|
| <img src="https://huggingface.co/datasets/huggingface/documentation-images/resolve/main/transformers/beaver.png" width=200> | A beaver is swimming in the water |
```

---

```python
agent.run("Read the following text out loud", text=text)
```

```markdown
| **Input**                                                                                                               | **Output**                                   |
|-------------------------------------------------------------------------------------------------------------------------|----------------------------------------------|
| A beaver is swimming in the water | <audio controls><source src="https://huggingface.co/datasets/huggingface/documentation-images/resolve/main/transformers/tts_example.wav" type="audio/wav"> your browser does not support the audio element. </audio>
```

In this tutorial, you'll learn what agents and tools are, how to build them with Transformers, and how to use them.


## Agents

### What is an agent?

An agent is a system that uses an LLM as its engine, and it has access to functions called *tools*.

These *tools* are functions for performing a task, and they contain all necessary description for the agent to properly use them.

- devise a series of actions/tool calls and run them all at once, like our `CodeAgent`
- or plan and execute them one by one to wait for the outcome of the each action before launching the next one, thus following a Reflexion ⇒ Action ⇒ Perception cycle. Our `ReactJSONAgent` implements this latter framework.

### Types of agents

#### Code agent

This agent has a planning step, then generates python code to execute all its actions at once. It natively handles different input and output types for its tools, thus it is the recommended choice for multimodal tasks.

#### React agents

This is the go-to agent to solve reasoning tasks, since the ReAct framework ([Yao et al., 2022](https://huggingface.co/papers/2210.03629)) makes it really efficient to think on the basis of its previous observations.

We implement two versions of ReactJSONAgent: 
- [`~ReactJSONAgent`] generates tool calls as a JSON in its output.
- [`~ReactCodeAgent`] is a new type of ReactJSONAgent that generates its tool calls as blobs of code, which works really well for LLMs that have strong coding performance.

> [!TIP]
> Read [Open-source LLMs as LangChain Agents](https://huggingface.co/blog/open-source-llms-as-agents) blog post to learn more the ReAct agent.

![Framework of a React Agent](https://huggingface.co/datasets/huggingface/documentation-images/resolve/main/blog/open-source-llms-as-agents/ReAct.png)

For example, here is how a ReAct agent would work its way through the following question.

```
Task: How many more blocks (also denoted as layers) in BERT base encoder than the encoder from the architecture proposed in Attention is All You Need?

Thought: To begin, I need to find the number of layers in the encoder of BERT base and the architecture proposed in Attention is All You Need. I will start by searching for the number of layers in BERT base.
Action:
{
    "action": "search",
    "action_input": "number of layers in BERT base encoder"
}
Observation: 12 layers

Thought: I need to search for the number of layers in the encoder of the architecture proposed in Attention is All You Need.
Action:
{
    "action": "search",
    "action_input": "number of layers in the encoder of the architecture proposed in Attention is All You Need"
}
Observation: Encoder: The encoder is composed of a stack of N = 6 identical layers. Each layer has two sub-layers.

Thought: Now that I have the number of layers for both BERT base and the architecture proposed in Attention is All You Need, I can calculate the difference.
Action:
{
    "action": "calculator",
    "action_input": "12 - 6"
}
Observation: 6

Thought: Now that I have the calculated difference, I need to provide the final answer.
Action:
{
    "action": "final_answer",
    "action_input": "BERT base encoder has 6 more layers than the encoder from the architecture proposed in Attention is All You Need"
}
Observation: BERT base encoder has 6 more layers than the encoder from the architecture proposed in Attention is All You Need
```

### How can I build an agent?

To initialize an agent, you need these arguments:

- an LLM to power your agent - the agent is not exactly the LLM, it’s more like the agent is a program that uses an LLM as its engine.
- a system prompt: what the LLM engine will be prompted with to generate its output
- a toolbox from which the agent pick tools to execute
- a parser to extract from the LLM output which tools are to call and with which arguments

Upon initialization of the agent system, the tool attributes are used to generate a tool description, then baked into the agent’s `system_prompt` to let it know which tools it can use and why.

To start with, please install the `agents` extras in order to install all default dependencies.

```bash
pip install transformers[agents]
```

Build your LLM engine by defining a `llm_engine` method which accepts a list of [messages](./chat_templating.) and returns text. This callable also needs to accept a `stop` argument that indicates when to stop generating.

```python
from huggingface_hub import login, InferenceClient

login("<YOUR_HUGGINGFACEHUB_API_TOKEN>")

client = InferenceClient(model="meta-llama/Meta-Llama-3-70B-Instruct")

def llm_engine(messages, stop=["Task"]) -> str:
    response = client.chat_completion(messages, stop_sequences=stop, return_full_text=False, max_new_tokens=1000)
    answer = response.choices[0].message.content
    for stop_seq in stop:
        if answer[-len(stop_seq) :] == stop_seq:
            answer = answer[: -len(stop_seq)]
    return answer
```

You could use any `llm_engine` method as long as:
1. it follows the [messages format](./chat_templating.) for its input (`List[Dict[str, str]]`) and returns a `str`
2. it stops generating outputs *before* the sequences passed in the argument `stop`

You also need a `tools` argument which accepts a list of `Tools`. You can provide an empty list for `tools`, but use the default toolbox with the optional argument `add_base_tools=True`.

Now you can create an agent, like `CodeAgent`, and run it.

```python
from transformers import CodeAgent

agent = CodeAgent(llm_engine=llm_engine, tools=[], add_base_tools=True)

agent.run("Draw me a picture of rivers and lakes")
```

The prompt and output parser were automatically defined, but you can easily inspect them by calling the `system_prompt_template` on your agent.

![Untitled](Doc%20agents%20ac753b9a3b934eaba22f659ba994c4bd/Untitled%201.png)

```python
agent.system_prompt_template
```

It's important to explain as clearly as possible the task you want to perform.
Every [`~Agent.run`] operation is independent, and since an agent is powered by an LLM, minor variations in your prompt might yield completely different results.
You can also run an agent consecutively for different tasks.


#### Code execution

A Python interpreter executes the code on a set of inputs passed along with your tools.
This should be safe because the only functions that can be called are the tools you provided (especially if it's only tools by Hugging Face) and the print function, so you're already limited in what can be executed.

The Python interpreter also doesn't allow any attribute lookup or imports (which shouldn't be needed for passing inputs/outputs to a small set of functions) so all the most obvious attacks shouldn't be an issue.

The execution will stop at any code trying to perform an illegal operation or if there is a regular Python error with the code generated by the agent.

### The system prompt

An agent, or rather the LLM that drives the agent, generates an output based on the system prompt. The system prompt can be customized and tailored to the intended task. For example, check out the system prompt of the ReAct agent.

```python
Solve the following task as best you can. You have access to the following tools:

<<tool_descriptions>>

The way you use the tools is by specifying a json blob.
Specifically, this json should have a `action` key (name of the tool to use) and a `action_input` key (input to the tool).

The value in the "action" field should belong to this list: <<tool_names>>.

The $ACTION_JSON_BLOB should only contain a SINGLE action, do NOT return a list of multiple actions. It should be formatted in json. Do not try to escape special characters. Here is an example of a valid $ACTION_JSON_BLOB:
Action:
{
  "action": $TOOL_NAME,
  "action_input": $INPUT
}

Make sure to have the $INPUT in the right format for the tool you are using, and do not put variable names as input if you can find the right values.

You will be given:

Task: the task you are given.

And you should ALWAYS answer in the following format:

Thought: you should always think about one action to take. Then use the action as follows:
Action:
$ACTION_JSON_BLOB
Observation: the result of the action
... (this Thought/Action/Observation can repeat N times, you should take several steps when needed. The $ACTION_JSON_BLOB must only use a SINGLE action at a time.)

ALWAYS provide a 'Thought:' and an 'Action:' part. You MUST provide at least the 'Action:' part to move forward.
To provide the final answer to the task, use an action blob with "action": 'final_answer' tool.It is the only way to complete the task, else you will be stuck on a loop. So your final output should look like this:
{
  "action": 'final_answer',
  "action_input": "insert your final answer here"
}

Now begin!
```

The system prompt includes:
- An *introduction* that explains how the agent should behave and what tools are.
- A description of all the tools that is defined by a `<<tool_descriptions>>` token that is dynamically replaced at runtime with the tools defined/chosen by the user.
    - The tool description comes from the tool attributes, `name`, `description`, `inputs` and `output_type`,  and a simple `jinja2` template that you can refine.
- The expected output format.
- An explanation of the task to perform.

You could improve the system prompt, for example, by adding an explanation of the output format.

For maximum flexibility, you can overwrite the whole system prompt template by passing your custom prompt as an argument to the `system_prompt` parameter.

```python
from transformers import ReactJSONAgent
from transformers.tools import CalculatorTool

agent = ReactJSONAgent(llm_engine, tools = [CalculatorTool()], system_prompt="{your_custom_prompt}")
```

> [!WARNING]
> Please make sure to define the `<<all_tools>>` string somewhere in the `template` so the agent is aware 
of the available tools.

## Tools

A tool is an atomic function to be used by an agent.

You can for instance check the [~CalculatorTool]: it has a name, a description, input descriptions, an output type, and a `__call__` method to perform the action.

When the agent is initialized, the tool attributes are used to generate a tool description which is baked into the agent's system prompt. This lets the agent know which tools it can use and why.

### Default toolbox

Transformers comes with a default toolbox for empowering agents, that you can add to your agent upon initialization with argument `add_default_toolbox = True`:

- **Document question answering**: given a document (such as a PDF) in image format, answer a question on this document ([Donut](./model_doc/donut))
- **Image captioning**: Caption the image! ([BLIP](./model_doc/blip))
- **Image question answering**: given an image, answer a question on this image ([VILT](./model_doc/vilt))
- **Image segmentation**: given an image and a prompt, output the segmentation mask of that prompt ([CLIPSeg](./model_doc/clipseg))
- **Speech to text**: given an audio recording of a person talking, transcribe the speech into text ([Whisper](./model_doc/whisper))
- **Text to speech**: convert text to speech ([SpeechT5](./model_doc/speecht5))

You can manually use a tool by calling the [`load_tool`] function and a task to perform.


```python
from transformers import load_tool

tool = load_tool("text-to-speech")
audio = tool("This is a text to speech tool")
```

### Create a new tool

You can create your own tool for use cases not covered by the default tools from Hugging Face.
For example, let's create a tool that returns the most downloaded model for a given task from the Hub.

You'll start with the code below.

```python
from huggingface_hub import list_models

task = "text-classification"

model = next(iter(list_models(filter=task, sort="downloads", direction=-1)))
print(model.id)
```

This code can be converted into a class that inherits from the [`Tool`] superclass.


The custom tool needs:
- An attribute `name`, which corresponds to the name of the tool itself. The name usually describes what the tool does. Since the code returns the model with the most downloads for a task, let's name is `model_download_counter`.
- An attribute `description` is used to populate the agent's system prompt.
- An `inputs` attribute, which is a dictionary with keys `"type"` and `"description"`. It contains information that helps the Python interpreter make educated choices about the input.
- An `output_type` attribute, which specifies the output type.
- A `__call__` method which contains the inference code to be executed.


```python
from transformers import Tool
from huggingface_hub import list_models

class HFModelDownloadsTool(Tool):
    name = "model_download_counter"
    description = (
        "This is a tool that returns the most downloaded model of a given task on the Hugging Face Hub. "
        "It returns the name of the checkpoint."
    )

    inputs = {
        "task": {
            "type": str,
            "description": "the task category (such as text-classification, depth-estimation, etc)",
        }
    }
    output_type = str

    def __call__(self, task: str):
        model = next(iter(list_models(filter=task, sort="downloads", direction=-1)))
        return model.id
```

Now that the custom `HfModelDownloadsTool` class is ready, you can save it to a file named model_downloads.py and import it for use.


```python
from model_downloads import HFModelDownloadsTool

tool = HFModelDownloadsTool()
```

You can also share your custom tool to the Hub by calling [`~Tool.push_to_hub`] on the tool. Make sure you've created a repository for it on the Hub and have a token with read access.

```python
tool.push_to_hub("{your_username}/hf-model-downloads")
```

Load the tool with the [`~Tool.load_tool`] function and pass it to the `tools` parameter in your agent.

```python
from transformers import load_tool, CodeAgent

model_download_tool = load_tool("m-ric/hf-model-downloads")
agent = CodeAgent(llm_engine, tools=[model_download_tool])
agent.run(
    "Can you give me the name of the model that has the most downloads in the 'text-to-video' task on the Hugging Face Hub?"
)
```

You get the following:
```text
==Executing the code below:==
task = 'text-to-video'
model_name = model_download_counter(task=task)
print(f"The most downloaded model in the '{task}' task is '{model_name}'.")
```

And the output:
`"The most downloaded model in the 'text-to-video' task is 'ByteDance/AnimateDiff-Lightning'."`


### Manage agent toolbox

If you have already initialized an agent, it is inconvenient to reinitialize it from scratch with a tool you want to use. With Transformers, you can manage an agent's toolbox by adding or replacing a tool.

Let's add the `model_download_tool` to an existing agent initialized with only the default toolbox.

```python
from transformers import CodeAgent

agent = CodeAgent(llm_engine, tools=[], add_base_tools=True)
agent.toolbox.add_tool(model_download_tool)
```
Now we can leverage both the new tool and the previous text-to-speech tool:

```python
agent.run(
    "Can you read out loud the name of the model that has the most downloads in the 'text-to-video' task on the Hugging Face Hub?"
)
```


| **Audio**                                                                                                                                            |
|------------------------------------------------------------------------------------------------------------------------------------------------------|
| <audio controls><source src="https://huggingface.co/datasets/huggingface/documentation-images/resolve/main/transformers/damo.wav" type="audio/wav"/> |


> [!WARNING]
> Beware when adding tools to an agent that already works well because it can bias selection towards your tool or select another tool other than the one already defined.


Use the `agent.toolbox.update_tool()` method to replace an existing tool in the agent's toolbox.
This is useful if your new tool is a one-to-one replacement of the existing tool because the agent already knows how to perform that specific task.
Just make sure the new tool follows the same API as the replaced tool or adapt the system prompt template to ensure all examples using the replaced tool are updated.

```py
agent.toolbox.update_tool()
```

### Use gradio-tools

[gradio-tools](https://github.com/freddyaboulton/gradio-tools) is a powerful library that allows using Hugging
Face Spaces as tools. It supports many existing Spaces as well as custom Spaces.

Transformers supports `gradio_tools` with the [`Tool.from_gradio`] method. For example, let's use the [`StableDiffusionPromptGeneratorTool`](https://github.com/freddyaboulton/gradio-tools/blob/main/gradio_tools/tools/prompt_generator.py) from `gradio-tools` toolkit for improving prompts to generate better images.

Import and instantiate the tool:

```python
from gradio_tools import StableDiffusionPromptGeneratorTool

gradio_tool = StableDiffusionPromptGeneratorTool()
```

Pass the tool to the `Tool.from_gradio` method:

```python
from transformers import Tool

tool = Tool.from_gradio(gradio_tool)
```

Now you can use it just like any other tool. For example, let's improve the prompt  `a rabbit wearing a space suit`.

```python
from transformers import CodeAgent

agent = CodeAgent(llm_engine, tools=[tool], add_base_tools=True)

agent.run(
    "Improve this prompt, then generate an image of it.", prompt="A cat in the forest."
)
```


The model adequately leverages the tool:
```text
==Explanation from the agent==
I will use the following  tools: `StableDiffusionPromptGenerator` to improve the prompt, then `image_generator` to generate an image according to the improved prompt.

==Code generated by the agent==
improved_prompt = StableDiffusionPromptGenerator('A rabbit wearing a space suit')
print(f"The improved prompt is {improved_prompt}.")
image = image_generator(improved_prompt)
```

Before finally generating the image:

<img src="https://huggingface.co/datasets/huggingface/documentation-images/resolve/main/transformers/rabbit.png">

<<<<<<< HEAD
This also works with its sibling `ReactJSONAgent`:
=======
This also works with its sibling `ReactAgent`:
<<<<<<< HEAD
=======

```python
from transformers import ReactAgent

agent = ReactAgent(llm_engine, tools=[tool], add_base_tools=True)

agent.run("Improve this prompt, then generate an image of it.", prompt="A rabbit wearing a space suit")
```

<Tip warning={true}>
>>>>>>> 2364c3bd3 (Support variable usage in ReactAgent)
>>>>>>> 90f69495

```python
from transformers import ReactJSONAgent

agent = ReactJSONAgent(llm_engine, tools=[tool], add_base_tools=True)

agent.run("Improve this prompt, then generate an image of it.", prompt="A rabbit wearing a space suit")
```

> [!WARNING]
> gradio-tools require *textual* inputs and outputs even when working with different modalities like image and audio objects. Image and audio inputs and outputs are currently incompatible.

### Use LangChain tools

To import a tool from LangChain, use the `from_langchain()` method.

```python
# Load langchain tool
from langchain_community.tools import WikipediaQueryRun
from langchain_community.utilities import WikipediaAPIWrapper

api_wrapper = WikipediaAPIWrapper(top_k_results=1, doc_content_chars_max=100)
langchain_tool = WikipediaQueryRun(api_wrapper=api_wrapper)

# Initialize transformers tool from langchain tool
from transformers.tools.base import Tool

tool = Tool.from_langchain(langchain_tool)
```<|MERGE_RESOLUTION|>--- conflicted
+++ resolved
@@ -460,12 +460,7 @@
 
 <img src="https://huggingface.co/datasets/huggingface/documentation-images/resolve/main/transformers/rabbit.png">
 
-<<<<<<< HEAD
 This also works with its sibling `ReactJSONAgent`:
-=======
-This also works with its sibling `ReactAgent`:
-<<<<<<< HEAD
-=======
 
 ```python
 from transformers import ReactAgent
@@ -476,8 +471,6 @@
 ```
 
 <Tip warning={true}>
->>>>>>> 2364c3bd3 (Support variable usage in ReactAgent)
->>>>>>> 90f69495
 
 ```python
 from transformers import ReactJSONAgent
